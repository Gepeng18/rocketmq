--- conflicted
+++ resolved
@@ -18,372 +18,6 @@
 package org.apache.rocketmq.store.ha;
 
 import java.nio.channels.SocketChannel;
-<<<<<<< HEAD
-import org.apache.rocketmq.common.ServiceThread;
-import org.apache.rocketmq.common.constant.LoggerName;
-import org.apache.rocketmq.logging.InternalLogger;
-import org.apache.rocketmq.logging.InternalLoggerFactory;
-import org.apache.rocketmq.remoting.common.RemotingUtil;
-import org.apache.rocketmq.remoting.netty.NettySystemConfig;
-import org.apache.rocketmq.store.SelectMappedBufferResult;
-
-public class HAConnection {
-    private static final InternalLogger log = InternalLoggerFactory.getLogger(LoggerName.STORE_LOGGER_NAME);
-    private final HAService haService;
-    private final SocketChannel socketChannel;
-    private final String clientAddr;
-    private final WriteSocketService writeSocketService;
-    private final ReadSocketService readSocketService;
-
-    private volatile long slaveRequestOffset = -1;
-    private volatile long slaveAckOffset = -1;
-
-    public HAConnection(final HAService haService, final SocketChannel socketChannel) throws IOException {
-        this.haService = haService;
-        this.socketChannel = socketChannel;
-        this.clientAddr = this.socketChannel.socket().getRemoteSocketAddress().toString();
-        this.socketChannel.configureBlocking(false);
-        this.socketChannel.socket().setSoLinger(false, -1);
-        this.socketChannel.socket().setTcpNoDelay(true);
-        if (NettySystemConfig.socketSndbufSize > 0) {
-            this.socketChannel.socket().setReceiveBufferSize(NettySystemConfig.socketSndbufSize);
-        }
-        if (NettySystemConfig.socketRcvbufSize > 0) {
-            this.socketChannel.socket().setSendBufferSize(NettySystemConfig.socketRcvbufSize);
-        }
-        this.writeSocketService = new WriteSocketService(this.socketChannel);
-        this.readSocketService = new ReadSocketService(this.socketChannel);
-        this.haService.getConnectionCount().incrementAndGet();
-    }
-
-    public void start() {
-        this.readSocketService.start();
-        this.writeSocketService.start();
-    }
-
-    public void shutdown() {
-        this.writeSocketService.shutdown(true);
-        this.readSocketService.shutdown(true);
-        this.close();
-    }
-
-    public void close() {
-        if (this.socketChannel != null) {
-            try {
-                this.socketChannel.close();
-            } catch (IOException e) {
-                HAConnection.log.error("", e);
-            }
-        }
-    }
-
-    public SocketChannel getSocketChannel() {
-        return socketChannel;
-    }
-
-    private void stopChannelAndSelector(SocketChannel channel, Selector selector, String serviceName) {
-        SelectionKey sk = channel.keyFor(selector);
-        if (sk != null) {
-            sk.cancel();
-        }
-
-        try {
-            selector.close();
-            channel.close();
-        } catch (IOException e) {
-            log.error("", e);
-        }
-
-        log.info(serviceName + " service end");
-    }
-
-    class ReadSocketService extends ServiceThread {
-        private static final int READ_MAX_BUFFER_SIZE = 1024 * 1024;
-        private final Selector selector;
-        private final SocketChannel socketChannel;
-        private final ByteBuffer byteBufferRead = ByteBuffer.allocate(READ_MAX_BUFFER_SIZE);
-        private int processPosition = 0;
-        private volatile long lastReadTimestamp = System.currentTimeMillis();
-
-        public ReadSocketService(final SocketChannel socketChannel) throws IOException {
-            this.selector = RemotingUtil.openSelector();
-            this.socketChannel = socketChannel;
-            this.socketChannel.register(this.selector, SelectionKey.OP_READ);
-            this.setDaemon(true);
-        }
-
-        @Override
-        public void run() {
-            HAConnection.log.info(this.getServiceName() + " service started");
-
-            while (!this.isStopped()) {
-                try {
-                    this.selector.select(1000);
-                    boolean ok = this.processReadEvent();
-                    if (!ok) {
-                        HAConnection.log.error("processReadEvent error");
-                        break;
-                    }
-
-                    long interval = HAConnection.this.haService.getDefaultMessageStore().getSystemClock().now() - this.lastReadTimestamp;
-                    if (interval > HAConnection.this.haService.getDefaultMessageStore().getMessageStoreConfig().getHaHousekeepingInterval()) {
-                        log.warn("ha housekeeping, found this connection[" + HAConnection.this.clientAddr + "] expired, " + interval);
-                        break;
-                    }
-                } catch (Exception e) {
-                    HAConnection.log.error(this.getServiceName() + " service has exception.", e);
-                    break;
-                }
-            }
-
-            this.makeStop();
-
-            writeSocketService.makeStop();
-
-            haService.removeConnection(HAConnection.this);
-
-            HAConnection.this.haService.getConnectionCount().decrementAndGet();
-
-            HAConnection.this.stopChannelAndSelector(this.socketChannel, this.selector, this.getServiceName());
-        }
-
-        @Override
-        public String getServiceName() {
-            return ReadSocketService.class.getSimpleName();
-        }
-
-        private boolean processReadEvent() {
-            int readSizeZeroTimes = 0;
-
-            if (!this.byteBufferRead.hasRemaining()) {
-                this.byteBufferRead.flip();
-                this.processPosition = 0;
-            }
-
-            while (this.byteBufferRead.hasRemaining()) {
-                try {
-                    int readSize = this.socketChannel.read(this.byteBufferRead);
-                    if (readSize > 0) {
-                        readSizeZeroTimes = 0;
-                        this.lastReadTimestamp = HAConnection.this.haService.getDefaultMessageStore().getSystemClock().now();
-                        if ((this.byteBufferRead.position() - this.processPosition) >= 8) {
-                            int pos = this.byteBufferRead.position() - (this.byteBufferRead.position() % 8);
-                            long readOffset = this.byteBufferRead.getLong(pos - 8);
-                            this.processPosition = pos;
-
-                            HAConnection.this.slaveAckOffset = readOffset;
-                            if (HAConnection.this.slaveRequestOffset < 0) {
-                                HAConnection.this.slaveRequestOffset = readOffset;
-                                log.info("slave[" + HAConnection.this.clientAddr + "] request offset " + readOffset);
-                            } else if (HAConnection.this.slaveAckOffset > HAConnection.this.haService.getDefaultMessageStore().getMaxPhyOffset()) {
-                                log.warn("slave[{}] request offset={} greater than local commitLog offset={}. ",
-                                        HAConnection.this.clientAddr,
-                                        HAConnection.this.slaveAckOffset,
-                                        HAConnection.this.haService.getDefaultMessageStore().getMaxPhyOffset());
-                                return false;
-                            }
-
-                            HAConnection.this.haService.notifyTransferSome(HAConnection.this.slaveAckOffset);
-                        }
-                    } else if (readSize == 0) {
-                        if (++readSizeZeroTimes >= 3) {
-                            break;
-                        }
-                    } else {
-                        log.error("read socket[" + HAConnection.this.clientAddr + "] < 0");
-                        return false;
-                    }
-                } catch (IOException e) {
-                    log.error("processReadEvent exception", e);
-                    return false;
-                }
-            }
-
-            return true;
-        }
-    }
-
-    class WriteSocketService extends ServiceThread {
-        private final Selector selector;
-        private final SocketChannel socketChannel;
-
-        private final int headerSize = 8 + 4;
-        private final ByteBuffer byteBufferHeader = ByteBuffer.allocate(headerSize);
-        private long nextTransferFromWhere = -1;
-        private SelectMappedBufferResult selectMappedBufferResult;
-        private boolean lastWriteOver = true;
-        private long lastWriteTimestamp = System.currentTimeMillis();
-
-        public WriteSocketService(final SocketChannel socketChannel) throws IOException {
-            this.selector = RemotingUtil.openSelector();
-            this.socketChannel = socketChannel;
-            this.socketChannel.register(this.selector, SelectionKey.OP_WRITE);
-            this.setDaemon(true);
-        }
-
-        @Override
-        public void run() {
-            HAConnection.log.info(this.getServiceName() + " service started");
-
-            while (!this.isStopped()) {
-                try {
-                    this.selector.select(1000);
-
-                    if (-1 == HAConnection.this.slaveRequestOffset) {
-                        Thread.sleep(10);
-                        continue;
-                    }
-
-                    if (-1 == this.nextTransferFromWhere) {
-                        if (0 == HAConnection.this.slaveRequestOffset) {
-                            long masterOffset = HAConnection.this.haService.getDefaultMessageStore().getCommitLog().getMaxOffset();
-                            masterOffset =
-                                masterOffset
-                                    - (masterOffset % HAConnection.this.haService.getDefaultMessageStore().getMessageStoreConfig()
-                                    .getMappedFileSizeCommitLog());
-
-                            if (masterOffset < 0) {
-                                masterOffset = 0;
-                            }
-
-                            this.nextTransferFromWhere = masterOffset;
-                        } else {
-                            this.nextTransferFromWhere = HAConnection.this.slaveRequestOffset;
-                        }
-
-                        log.info("master transfer data from " + this.nextTransferFromWhere + " to slave[" + HAConnection.this.clientAddr
-                            + "], and slave request " + HAConnection.this.slaveRequestOffset);
-                    }
-
-                    if (this.lastWriteOver) {
-
-                        long interval =
-                            HAConnection.this.haService.getDefaultMessageStore().getSystemClock().now() - this.lastWriteTimestamp;
-
-                        if (interval > HAConnection.this.haService.getDefaultMessageStore().getMessageStoreConfig()
-                            .getHaSendHeartbeatInterval()) {
-
-                            // Build Header
-                            this.byteBufferHeader.position(0);
-                            this.byteBufferHeader.limit(headerSize);
-                            this.byteBufferHeader.putLong(this.nextTransferFromWhere);
-                            this.byteBufferHeader.putInt(0);
-                            this.byteBufferHeader.flip();
-
-                            this.lastWriteOver = this.transferData();
-                            if (!this.lastWriteOver)
-                                continue;
-                        }
-                    } else {
-                        this.lastWriteOver = this.transferData();
-                        if (!this.lastWriteOver)
-                            continue;
-                    }
-
-                    SelectMappedBufferResult selectResult =
-                        HAConnection.this.haService.getDefaultMessageStore().getCommitLogData(this.nextTransferFromWhere);
-                    if (selectResult != null) {
-                        int size = selectResult.getSize();
-                        if (size > HAConnection.this.haService.getDefaultMessageStore().getMessageStoreConfig().getHaTransferBatchSize()) {
-                            size = HAConnection.this.haService.getDefaultMessageStore().getMessageStoreConfig().getHaTransferBatchSize();
-                        }
-
-                        long thisOffset = this.nextTransferFromWhere;
-                        this.nextTransferFromWhere += size;
-
-                        selectResult.getByteBuffer().limit(size);
-                        this.selectMappedBufferResult = selectResult;
-
-                        // Build Header
-                        this.byteBufferHeader.position(0);
-                        this.byteBufferHeader.limit(headerSize);
-                        this.byteBufferHeader.putLong(thisOffset);
-                        this.byteBufferHeader.putInt(size);
-                        this.byteBufferHeader.flip();
-
-                        this.lastWriteOver = this.transferData();
-                    } else {
-
-                        HAConnection.this.haService.getWaitNotifyObject().allWaitForRunning(100);
-                    }
-                } catch (Exception e) {
-
-                    HAConnection.log.error(this.getServiceName() + " service has exception.", e);
-                    break;
-                }
-            }
-
-            HAConnection.this.haService.getWaitNotifyObject().removeFromWaitingThreadTable();
-
-            if (this.selectMappedBufferResult != null) {
-                this.selectMappedBufferResult.release();
-            }
-
-            this.makeStop();
-
-            readSocketService.makeStop();
-
-            haService.removeConnection(HAConnection.this);
-
-            HAConnection.this.stopChannelAndSelector(this.socketChannel, this.selector, this.getServiceName());
-        }
-
-        private boolean transferData() throws Exception {
-            int writeSizeZeroTimes = 0;
-            // Write Header
-            while (this.byteBufferHeader.hasRemaining()) {
-                int writeSize = this.socketChannel.write(this.byteBufferHeader);
-                if (writeSize > 0) {
-                    writeSizeZeroTimes = 0;
-                    this.lastWriteTimestamp = HAConnection.this.haService.getDefaultMessageStore().getSystemClock().now();
-                } else if (writeSize == 0) {
-                    if (++writeSizeZeroTimes >= 3) {
-                        break;
-                    }
-                } else {
-                    throw new Exception("ha master write header error < 0");
-                }
-            }
-
-            if (null == this.selectMappedBufferResult) {
-                return !this.byteBufferHeader.hasRemaining();
-            }
-
-            writeSizeZeroTimes = 0;
-
-            // Write Body
-            if (!this.byteBufferHeader.hasRemaining()) {
-                while (this.selectMappedBufferResult.getByteBuffer().hasRemaining()) {
-                    int writeSize = this.socketChannel.write(this.selectMappedBufferResult.getByteBuffer());
-                    if (writeSize > 0) {
-                        writeSizeZeroTimes = 0;
-                        this.lastWriteTimestamp = HAConnection.this.haService.getDefaultMessageStore().getSystemClock().now();
-                    } else if (writeSize == 0) {
-                        if (++writeSizeZeroTimes >= 3) {
-                            break;
-                        }
-                    } else {
-                        throw new Exception("ha master write body error < 0");
-                    }
-                }
-            }
-
-            boolean result = !this.byteBufferHeader.hasRemaining() && !this.selectMappedBufferResult.getByteBuffer().hasRemaining();
-
-            if (!this.selectMappedBufferResult.getByteBuffer().hasRemaining()) {
-                this.selectMappedBufferResult.release();
-                this.selectMappedBufferResult = null;
-            }
-
-            return result;
-        }
-
-        @Override
-        public String getServiceName() {
-            return WriteSocketService.class.getSimpleName();
-        }
-=======
->>>>>>> ef37465e
 
 public interface HAConnection {
     /**
