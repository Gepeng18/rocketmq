/*
 * Licensed to the Apache Software Foundation (ASF) under one or more
 * contributor license agreements.  See the NOTICE file distributed with
 * this work for additional information regarding copyright ownership.
 * The ASF licenses this file to You under the Apache License, Version 2.0
 * (the "License"); you may not use this file except in compliance with
 * the License.  You may obtain a copy of the License at
 *
 *     http://www.apache.org/licenses/LICENSE-2.0
 *
 * Unless required by applicable law or agreed to in writing, software
 * distributed under the License is distributed on an "AS IS" BASIS,
 * WITHOUT WARRANTIES OR CONDITIONS OF ANY KIND, either express or implied.
 * See the License for the specific language governing permissions and
 * limitations under the License.
 */
package org.apache.rocketmq.broker.out;

import org.apache.rocketmq.broker.latency.BrokerFixedThreadPoolExecutor;
import org.apache.rocketmq.client.exception.MQBrokerException;
import org.apache.rocketmq.client.producer.SendResult;
import org.apache.rocketmq.client.producer.SendStatus;
import org.apache.rocketmq.common.AbstractBrokerRunnable;
import org.apache.rocketmq.common.BrokerIdentity;
import org.apache.rocketmq.common.BrokerSyncInfo;
import org.apache.rocketmq.common.DataVersion;
import org.apache.rocketmq.common.LockCallback;
import org.apache.rocketmq.common.MixAll;
import org.apache.rocketmq.common.ThreadFactoryImpl;
import org.apache.rocketmq.common.UnlockCallback;
import org.apache.rocketmq.common.UtilAll;
import org.apache.rocketmq.common.constant.LoggerName;
import org.apache.rocketmq.common.message.Message;
import org.apache.rocketmq.common.message.MessageBatch;
import org.apache.rocketmq.common.message.MessageClientIDSetter;
import org.apache.rocketmq.common.message.MessageConst;
import org.apache.rocketmq.common.message.MessageDecoder;
import org.apache.rocketmq.common.message.MessageExt;
import org.apache.rocketmq.common.message.MessageQueue;
import org.apache.rocketmq.common.namesrv.DefaultTopAddressing;
import org.apache.rocketmq.common.namesrv.RegisterBrokerResult;
import org.apache.rocketmq.common.namesrv.TopAddressing;
import org.apache.rocketmq.common.protocol.RequestCode;
import org.apache.rocketmq.common.protocol.ResponseCode;
import org.apache.rocketmq.common.protocol.body.BrokerMemberGroup;
import org.apache.rocketmq.common.protocol.body.ClusterInfo;
import org.apache.rocketmq.common.protocol.body.ConsumerOffsetSerializeWrapper;
import org.apache.rocketmq.common.protocol.body.GetBrokerMemberGroupResponseBody;
import org.apache.rocketmq.common.protocol.body.KVTable;
import org.apache.rocketmq.common.protocol.body.LockBatchRequestBody;
import org.apache.rocketmq.common.protocol.body.LockBatchResponseBody;
import org.apache.rocketmq.common.protocol.body.MessageRequestModeSerializeWrapper;
import org.apache.rocketmq.common.protocol.body.RegisterBrokerBody;
import org.apache.rocketmq.common.protocol.body.SubscriptionGroupWrapper;
import org.apache.rocketmq.common.protocol.body.TopicConfigAndMappingSerializeWrapper;
import org.apache.rocketmq.common.protocol.body.TopicConfigSerializeWrapper;
import org.apache.rocketmq.common.protocol.body.UnlockBatchRequestBody;
import org.apache.rocketmq.common.protocol.header.ExchangeHAInfoRequestHeader;
import org.apache.rocketmq.common.protocol.header.ExchangeHAInfoResponseHeader;
import org.apache.rocketmq.common.protocol.header.GetBrokerMemberGroupRequestHeader;
import org.apache.rocketmq.common.protocol.header.GetMaxOffsetRequestHeader;
import org.apache.rocketmq.common.protocol.header.GetMaxOffsetResponseHeader;
import org.apache.rocketmq.common.protocol.header.GetMinOffsetRequestHeader;
import org.apache.rocketmq.common.protocol.header.GetMinOffsetResponseHeader;
import org.apache.rocketmq.common.protocol.header.SendMessageRequestHeader;
import org.apache.rocketmq.common.protocol.header.SendMessageRequestHeaderV2;
import org.apache.rocketmq.common.protocol.header.SendMessageResponseHeader;
import org.apache.rocketmq.common.protocol.header.namesrv.BrokerHeartbeatRequestHeader;
import org.apache.rocketmq.common.protocol.header.namesrv.GetRouteInfoRequestHeader;
import org.apache.rocketmq.common.protocol.header.namesrv.QueryDataVersionRequestHeader;
import org.apache.rocketmq.common.protocol.header.namesrv.QueryDataVersionResponseHeader;
import org.apache.rocketmq.common.protocol.header.namesrv.RegisterBrokerRequestHeader;
import org.apache.rocketmq.common.protocol.header.namesrv.RegisterBrokerResponseHeader;
import org.apache.rocketmq.common.protocol.header.namesrv.UnRegisterBrokerRequestHeader;
import org.apache.rocketmq.common.protocol.route.BrokerData;
import org.apache.rocketmq.common.protocol.route.TopicRouteData;
import org.apache.rocketmq.common.rpc.ClientMetadata;
import org.apache.rocketmq.common.rpc.RpcClient;
import org.apache.rocketmq.common.rpc.RpcClientImpl;
import org.apache.rocketmq.common.topic.TopicValidator;
import org.apache.rocketmq.logging.InternalLogger;
import org.apache.rocketmq.logging.InternalLoggerFactory;
import org.apache.rocketmq.remoting.InvokeCallback;
import org.apache.rocketmq.remoting.RPCHook;
import org.apache.rocketmq.remoting.RemotingClient;
import org.apache.rocketmq.remoting.exception.RemotingCommandException;
import org.apache.rocketmq.remoting.exception.RemotingConnectException;
import org.apache.rocketmq.remoting.exception.RemotingException;
import org.apache.rocketmq.remoting.exception.RemotingSendRequestException;
import org.apache.rocketmq.remoting.exception.RemotingTimeoutException;
import org.apache.rocketmq.remoting.exception.RemotingTooMuchRequestException;
import org.apache.rocketmq.remoting.netty.NettyClientConfig;
import org.apache.rocketmq.remoting.netty.NettyRemotingClient;
import org.apache.rocketmq.remoting.protocol.RemotingCommand;

import java.io.UnsupportedEncodingException;
import java.util.Arrays;
import java.util.ArrayList;
import java.util.List;
import java.util.Set;
import java.util.concurrent.ArrayBlockingQueue;
import java.util.concurrent.CopyOnWriteArrayList;
import java.util.concurrent.CountDownLatch;
import java.util.concurrent.TimeUnit;

public class BrokerOuterAPI {
    private static final InternalLogger LOGGER = InternalLoggerFactory.getLogger(LoggerName.BROKER_LOGGER_NAME);
    private final RemotingClient remotingClient;
    private final TopAddressing topAddressing = new DefaultTopAddressing(MixAll.getWSAddr());
    private String nameSrvAddr = null;
    private BrokerFixedThreadPoolExecutor brokerOuterExecutor = new BrokerFixedThreadPoolExecutor(4, 10, 1, TimeUnit.MINUTES,
        new ArrayBlockingQueue<>(32), new ThreadFactoryImpl("brokerOutApi_thread_", true));

    private ClientMetadata clientMetadata;
    private RpcClient rpcClient;

    public BrokerOuterAPI(final NettyClientConfig nettyClientConfig) {
        this(nettyClientConfig, null, new ClientMetadata());
    }

    private BrokerOuterAPI(final NettyClientConfig nettyClientConfig, RPCHook rpcHook, ClientMetadata clientMetadata) {
        this.remotingClient = new NettyRemotingClient(nettyClientConfig);
        this.clientMetadata = clientMetadata;
        this.remotingClient.registerRPCHook(rpcHook);
        this.rpcClient = new RpcClientImpl(this.clientMetadata, this.remotingClient);
    }

    public void start() {
        this.remotingClient.start();
    }

    public void shutdown() {
        this.remotingClient.shutdown();
        this.brokerOuterExecutor.shutdown();
    }

    public List<String> getNameServerAddressList() {
        return this.remotingClient.getNameServerAddressList();
    }

    public String fetchNameServerAddr() {
        try {
            String addrs = this.topAddressing.fetchNSAddr();
            if (addrs != null) {
                if (!addrs.equals(this.nameSrvAddr)) {
                    LOGGER.info("name server address changed, old: {} new: {}", this.nameSrvAddr, addrs);
                    this.updateNameServerAddressList(addrs);
                    this.nameSrvAddr = addrs;
                    return nameSrvAddr;
                }
            }
        } catch (Exception e) {
            LOGGER.error("fetchNameServerAddr Exception", e);
        }
        return nameSrvAddr;
    }

    public void updateNameServerAddressList(final String addrs) {
        String[] addrArray = addrs.split(";");
        List<String> lst = new ArrayList<String>(Arrays.asList(addrArray));
        this.remotingClient.updateNameServerAddressList(lst);
    }

    public BrokerMemberGroup syncBrokerMemberGroup(String clusterName, String brokerName)
        throws InterruptedException, RemotingTimeoutException, RemotingSendRequestException, RemotingConnectException {
        return syncBrokerMemberGroup(clusterName, brokerName, false);
    }

    public BrokerMemberGroup syncBrokerMemberGroup(String clusterName, String brokerName,
        boolean isCompatibleWithOldNameSrv)
        throws InterruptedException, RemotingTimeoutException, RemotingSendRequestException, RemotingConnectException {
        if (isCompatibleWithOldNameSrv) {
            return getBrokerMemberGroupCompatible(clusterName, brokerName);
        } else {
            return getBrokerMemberGroup(clusterName, brokerName);
        }
    }

    public BrokerMemberGroup getBrokerMemberGroup(String clusterName, String brokerName)
        throws InterruptedException, RemotingTimeoutException, RemotingSendRequestException, RemotingConnectException {
        BrokerMemberGroup brokerMemberGroup = new BrokerMemberGroup(clusterName, brokerName);

        GetBrokerMemberGroupRequestHeader requestHeader = new GetBrokerMemberGroupRequestHeader();
        requestHeader.setClusterName(clusterName);
        requestHeader.setBrokerName(brokerName);

        RemotingCommand request = RemotingCommand.createRequestCommand(RequestCode.GET_BROKER_MEMBER_GROUP, requestHeader);

        RemotingCommand response = null;
        response = this.remotingClient.invokeSync(null, request, 3000);
        assert response != null;

        switch (response.getCode()) {
            case ResponseCode.SUCCESS: {
                byte[] body = response.getBody();
                if (body != null) {
                    GetBrokerMemberGroupResponseBody brokerMemberGroupResponseBody =
                        GetBrokerMemberGroupResponseBody.decode(body, GetBrokerMemberGroupResponseBody.class);

                    return brokerMemberGroupResponseBody.getBrokerMemberGroup();
                }
            }
            default:
                break;
        }

        return brokerMemberGroup;
    }

    public BrokerMemberGroup getBrokerMemberGroupCompatible(String clusterName, String brokerName)
        throws InterruptedException, RemotingTimeoutException, RemotingSendRequestException, RemotingConnectException {
        BrokerMemberGroup brokerMemberGroup = new BrokerMemberGroup(clusterName, brokerName);

        GetRouteInfoRequestHeader requestHeader = new GetRouteInfoRequestHeader();
        requestHeader.setTopic(TopicValidator.SYNC_BROKER_MEMBER_GROUP_PREFIX + brokerName);

        RemotingCommand request = RemotingCommand.createRequestCommand(RequestCode.GET_ROUTEINFO_BY_TOPIC, requestHeader);

        RemotingCommand response;
        response = this.remotingClient.invokeSync(null, request, 3000);
        assert response != null;

        switch (response.getCode()) {
            case ResponseCode.SUCCESS: {
                byte[] body = response.getBody();
                if (body != null) {
                    TopicRouteData topicRouteData = TopicRouteData.decode(body, TopicRouteData.class);
                    for (BrokerData brokerData : topicRouteData.getBrokerDatas()) {
                        if (brokerData != null
                            && brokerData.getBrokerName().equals(brokerName)
                            && brokerData.getCluster().equals(clusterName)) {
                            brokerMemberGroup.getBrokerAddrs().putAll(brokerData.getBrokerAddrs());
                            break;
                        }
                    }
                    return brokerMemberGroup;
                }
            }
            default:
                break;
        }

        return brokerMemberGroup;
    }

    public void sendHeartbeatViaDataVersion(
        final String clusterName,
        final String brokerAddr,
        final String brokerName,
        final Long brokerId,
        final int timeoutMillis,
        final DataVersion dataVersion,
        final boolean isInBrokerContainer) {
        List<String> nameServerAddressList = this.remotingClient.getAvailableNameSrvList();
        if (nameServerAddressList != null && nameServerAddressList.size() > 0) {
            final QueryDataVersionRequestHeader requestHeader = new QueryDataVersionRequestHeader();
            requestHeader.setBrokerAddr(brokerAddr);
            requestHeader.setBrokerName(brokerName);
            requestHeader.setBrokerId(brokerId);
            requestHeader.setClusterName(clusterName);

            for (final String namesrvAddr : nameServerAddressList) {
                brokerOuterExecutor.execute(new AbstractBrokerRunnable(new BrokerIdentity(clusterName, brokerName, brokerId, isInBrokerContainer)) {

                    @Override
                    public void run2() {
                        RemotingCommand request = RemotingCommand.createRequestCommand(RequestCode.QUERY_DATA_VERSION, requestHeader);
                        request.setBody(dataVersion.encode());

                        try {
                            BrokerOuterAPI.this.remotingClient.invokeOneway(namesrvAddr, request, timeoutMillis);
                        } catch (Exception e) {
                            LOGGER.error("sendHeartbeat Exception " + namesrvAddr, e);
                        }
                    }
                });
            }
        }
    }

    public void sendHeartbeat(final String clusterName,
        final String brokerAddr,
        final String brokerName,
        final Long brokerId,
        final int timeoutMills,
        final boolean isInBrokerContainer) {
        List<String> nameServerAddressList = this.remotingClient.getAvailableNameSrvList();

        final BrokerHeartbeatRequestHeader requestHeader = new BrokerHeartbeatRequestHeader();
        requestHeader.setClusterName(clusterName);
        requestHeader.setBrokerAddr(brokerAddr);
        requestHeader.setBrokerName(brokerName);

        if (nameServerAddressList != null && nameServerAddressList.size() > 0) {
            for (final String namesrvAddr : nameServerAddressList) {
                brokerOuterExecutor.execute(new AbstractBrokerRunnable(new BrokerIdentity(clusterName, brokerName, brokerId, isInBrokerContainer)) {
                    @Override
                    public void run2() {
                        RemotingCommand request = RemotingCommand.createRequestCommand(RequestCode.BROKER_HEARTBEAT, requestHeader);

                        try {
                            BrokerOuterAPI.this.remotingClient.invokeOneway(namesrvAddr, request, timeoutMills);
                        } catch (Exception e) {
                            LOGGER.error("sendHeartbeat Exception " + namesrvAddr, e);
                        }
                    }
                });
            }
        }
    }

    public BrokerSyncInfo retrieveBrokerHaInfo(String masterBrokerAddr)
        throws InterruptedException, RemotingTimeoutException, RemotingSendRequestException, RemotingConnectException,
        MQBrokerException, RemotingCommandException {
        ExchangeHAInfoRequestHeader requestHeader = new ExchangeHAInfoRequestHeader();
        requestHeader.setMasterHaAddress(null);

        RemotingCommand request = RemotingCommand.createRequestCommand(RequestCode.EXCHANGE_BROKER_HA_INFO, requestHeader);

        RemotingCommand response = this.remotingClient.invokeSync(masterBrokerAddr, request, 3000);
        assert response != null;
        switch (response.getCode()) {
            case ResponseCode.SUCCESS: {
                ExchangeHAInfoResponseHeader responseHeader = response.decodeCommandCustomHeader(ExchangeHAInfoResponseHeader.class);
                return new BrokerSyncInfo(responseHeader.getMasterHaAddress(), responseHeader.getMasterFlushOffset(), responseHeader.getMasterAddress());
            }
            default:
                break;
        }

        throw new MQBrokerException(response.getCode(), response.getRemark());
    }

    public void sendBrokerHaInfo(String brokerAddr, String masterHaAddr, long brokerInitMaxOffset, String masterAddr)
        throws InterruptedException, RemotingTimeoutException, RemotingSendRequestException, RemotingConnectException, MQBrokerException {
        ExchangeHAInfoRequestHeader requestHeader = new ExchangeHAInfoRequestHeader();
        requestHeader.setMasterHaAddress(masterHaAddr);
        requestHeader.setMasterFlushOffset(brokerInitMaxOffset);
        requestHeader.setMasterAddress(masterAddr);

        RemotingCommand request = RemotingCommand.createRequestCommand(RequestCode.EXCHANGE_BROKER_HA_INFO, requestHeader);

        RemotingCommand response = this.remotingClient.invokeSync(brokerAddr, request, 3000);

        assert response != null;
        switch (response.getCode()) {
            case ResponseCode.SUCCESS: {
                return;
            }
            default:
                break;
        }

        throw new MQBrokerException(response.getCode(), response.getRemark());
    }

    public List<RegisterBrokerResult> registerBrokerAll(
        final String clusterName,
        final String brokerAddr,
        final String brokerName,
        final long brokerId,
        final String haServerAddr,
        final TopicConfigSerializeWrapper topicConfigWrapper,
        final List<String> filterServerList,
        final boolean oneway,
        final int timeoutMills,
        final boolean enableActingMaster,
        final boolean compressed,
        final BrokerIdentity brokerIdentity) {
        return registerBrokerAll(clusterName,
            brokerAddr,
            brokerName,
            brokerId,
            haServerAddr,
            topicConfigWrapper,
            filterServerList,
            oneway, timeoutMills,
            enableActingMaster,
            compressed,
            null,
            brokerIdentity);
    }

    /**
     * Considering compression brings much CPU overhead to name server, stream API will not support compression and
     * compression feature is deprecated.
     *
     * @param clusterName
     * @param brokerAddr
     * @param brokerName
     * @param brokerId
     * @param haServerAddr
     * @param topicConfigWrapper
     * @param filterServerList
     * @param oneway
     * @param timeoutMills
     * @param compressed default false
     * @return
     */
    public List<RegisterBrokerResult> registerBrokerAll(
        final String clusterName,
        final String brokerAddr,
        final String brokerName,
        final long brokerId,
        final String haServerAddr,
        final TopicConfigSerializeWrapper topicConfigWrapper,
        final List<String> filterServerList,
        final boolean oneway,
        final int timeoutMills,
        final boolean enableActingMaster,
        final boolean compressed,
        final Long heartbeatTimeoutMillis,
        final BrokerIdentity brokerIdentity) {

        final List<RegisterBrokerResult> registerBrokerResultList = new CopyOnWriteArrayList<>();
        List<String> nameServerAddressList = this.remotingClient.getAvailableNameSrvList();
        if (nameServerAddressList != null && nameServerAddressList.size() > 0) {

            final RegisterBrokerRequestHeader requestHeader = new RegisterBrokerRequestHeader();
            requestHeader.setBrokerAddr(brokerAddr);
            requestHeader.setBrokerId(brokerId);
            requestHeader.setBrokerName(brokerName);
            requestHeader.setClusterName(clusterName);
            requestHeader.setHaServerAddr(haServerAddr);
            requestHeader.setEnableActingMaster(enableActingMaster);
            requestHeader.setCompressed(false);
            if (heartbeatTimeoutMillis != null) {
                requestHeader.setHeartbeatTimeoutMillis(heartbeatTimeoutMillis);
            }

            RegisterBrokerBody requestBody = new RegisterBrokerBody();
            requestBody.setTopicConfigSerializeWrapper(TopicConfigAndMappingSerializeWrapper.from(topicConfigWrapper));
            requestBody.setFilterServerList(filterServerList);
            final byte[] body = requestBody.encode(compressed);
            final int bodyCrc32 = UtilAll.crc32(body);
            requestHeader.setBodyCrc32(bodyCrc32);
            final CountDownLatch countDownLatch = new CountDownLatch(nameServerAddressList.size());
            for (final String namesrvAddr : nameServerAddressList) {
<<<<<<< HEAD
                brokerOuterExecutor.execute(() -> {
                    try {
                        RegisterBrokerResult result = registerBroker(namesrvAddr, oneway, timeoutMills, requestHeader, body);
                        if (result != null) {
                            registerBrokerResultList.add(result);
=======
                brokerOuterExecutor.execute(new AbstractBrokerRunnable(brokerIdentity) {
                    @Override public void run2() {
                        try {
                            RegisterBrokerResult result = registerBroker(namesrvAddr, oneway, timeoutMills, requestHeader, body);
                            if (result != null) {
                                registerBrokerResultList.add(result);
                            }

                            LOGGER.info("Registering current broker to name server completed. TargetHost={}", namesrvAddr);
                        } catch (Exception e) {
                            LOGGER.error("Failed to register current broker to name server. TargetHost={}", namesrvAddr, e);
                        } finally {
                            countDownLatch.countDown();
>>>>>>> ef37465e
                        }

                        log.info("register broker[{}]to name server {} OK", brokerId, namesrvAddr);
                    } catch (Exception e) {
                        log.warn("registerBroker Exception, {}", namesrvAddr, e);
                    } finally {
                        countDownLatch.countDown();
                    }
                });
            }

            try {
                if (!countDownLatch.await(timeoutMills, TimeUnit.MILLISECONDS)) {
                    LOGGER.warn("Registration to one or more name servers does NOT complete within deadline. Timeout threshold: {}ms", timeoutMills);
                }
            } catch (InterruptedException ignore) {
            }
        }

        return registerBrokerResultList;
    }

    private RegisterBrokerResult registerBroker(
        final String namesrvAddr,
        final boolean oneway,
        final int timeoutMills,
        final RegisterBrokerRequestHeader requestHeader,
        final byte[] body
    ) throws RemotingCommandException, MQBrokerException, RemotingConnectException, RemotingSendRequestException, RemotingTimeoutException,
        InterruptedException {
        RemotingCommand request = RemotingCommand.createRequestCommand(RequestCode.REGISTER_BROKER, requestHeader);
        request.setBody(body);

        if (oneway) {
            try {
                this.remotingClient.invokeOneway(namesrvAddr, request, timeoutMills);
            } catch (RemotingTooMuchRequestException e) {
                // Ignore
            }
            return null;
        }

        RemotingCommand response = this.remotingClient.invokeSync(namesrvAddr, request, timeoutMills);
        assert response != null;
        switch (response.getCode()) {
            case ResponseCode.SUCCESS: {
                RegisterBrokerResponseHeader responseHeader =
                    (RegisterBrokerResponseHeader) response.decodeCommandCustomHeader(RegisterBrokerResponseHeader.class);
                RegisterBrokerResult result = new RegisterBrokerResult();
                result.setMasterAddr(responseHeader.getMasterAddr());
                result.setHaServerAddr(responseHeader.getHaServerAddr());
                if (response.getBody() != null) {
                    result.setKvTable(KVTable.decode(response.getBody(), KVTable.class));
                }
                return result;
            }
            default:
                break;
        }

        throw new MQBrokerException(response.getCode(), response.getRemark(), requestHeader == null ? null : requestHeader.getBrokerAddr());
    }

    public void unregisterBrokerAll(
        final String clusterName,
        final String brokerAddr,
        final String brokerName,
        final long brokerId
    ) {
        List<String> nameServerAddressList = this.remotingClient.getNameServerAddressList();
        if (nameServerAddressList != null) {
            for (String namesrvAddr : nameServerAddressList) {
                try {
                    this.unregisterBroker(namesrvAddr, clusterName, brokerAddr, brokerName, brokerId);
                    LOGGER.info("unregisterBroker OK, NamesrvAddr: {}", namesrvAddr);
                } catch (Exception e) {
                    LOGGER.warn("unregisterBroker Exception, {}", namesrvAddr, e);
                }
            }
        }
    }

    public void unregisterBroker(
        final String namesrvAddr,
        final String clusterName,
        final String brokerAddr,
        final String brokerName,
        final long brokerId
    ) throws RemotingConnectException, RemotingSendRequestException, RemotingTimeoutException, InterruptedException, MQBrokerException {
        UnRegisterBrokerRequestHeader requestHeader = new UnRegisterBrokerRequestHeader();
        requestHeader.setBrokerAddr(brokerAddr);
        requestHeader.setBrokerId(brokerId);
        requestHeader.setBrokerName(brokerName);
        requestHeader.setClusterName(clusterName);
        RemotingCommand request = RemotingCommand.createRequestCommand(RequestCode.UNREGISTER_BROKER, requestHeader);

        RemotingCommand response = this.remotingClient.invokeSync(namesrvAddr, request, 3000);
        assert response != null;
        switch (response.getCode()) {
            case ResponseCode.SUCCESS: {
                return;
            }
            default:
                break;
        }

        throw new MQBrokerException(response.getCode(), response.getRemark(), brokerAddr);
    }

    public List<Boolean> needRegister(
        final String clusterName,
        final String brokerAddr,
        final String brokerName,
        final long brokerId,
        final TopicConfigSerializeWrapper topicConfigWrapper,
        final int timeoutMills,
        final boolean isInBrokerContainer) {
        final List<Boolean> changedList = new CopyOnWriteArrayList<>();
        List<String> nameServerAddressList = this.remotingClient.getNameServerAddressList();
        if (nameServerAddressList != null && nameServerAddressList.size() > 0) {
            final CountDownLatch countDownLatch = new CountDownLatch(nameServerAddressList.size());
            for (final String namesrvAddr : nameServerAddressList) {
<<<<<<< HEAD
                brokerOuterExecutor.execute(() -> {
                    try {
                        QueryDataVersionRequestHeader requestHeader = new QueryDataVersionRequestHeader();
                        requestHeader.setBrokerAddr(brokerAddr);
                        requestHeader.setBrokerId(brokerId);
                        requestHeader.setBrokerName(brokerName);
                        requestHeader.setClusterName(clusterName);
                        RemotingCommand request = RemotingCommand.createRequestCommand(RequestCode.QUERY_DATA_VERSION, requestHeader);
                        request.setBody(topicConfigWrapper.getDataVersion().encode());
                        RemotingCommand response = remotingClient.invokeSync(namesrvAddr, request, timeoutMills);
                        DataVersion nameServerDataVersion = null;
                        Boolean changed = false;
                        switch (response.getCode()) {
                            case ResponseCode.SUCCESS: {
                                QueryDataVersionResponseHeader queryDataVersionResponseHeader =
                                    (QueryDataVersionResponseHeader) response.decodeCommandCustomHeader(QueryDataVersionResponseHeader.class);
                                changed = queryDataVersionResponseHeader.getChanged();
                                byte[] body = response.getBody();
                                if (body != null) {
                                    nameServerDataVersion = DataVersion.decode(body, DataVersion.class);
                                    if (!topicConfigWrapper.getDataVersion().equals(nameServerDataVersion)) {
                                        changed = true;
=======
                brokerOuterExecutor.execute(new AbstractBrokerRunnable(new BrokerIdentity(clusterName, brokerName, brokerId, isInBrokerContainer)) {
                    @Override public void run2() {
                        try {
                            QueryDataVersionRequestHeader requestHeader = new QueryDataVersionRequestHeader();
                            requestHeader.setBrokerAddr(brokerAddr);
                            requestHeader.setBrokerId(brokerId);
                            requestHeader.setBrokerName(brokerName);
                            requestHeader.setClusterName(clusterName);
                            RemotingCommand request = RemotingCommand.createRequestCommand(RequestCode.QUERY_DATA_VERSION, requestHeader);
                            request.setBody(topicConfigWrapper.getDataVersion().encode());
                            RemotingCommand response = remotingClient.invokeSync(namesrvAddr, request, timeoutMills);
                            DataVersion nameServerDataVersion = null;
                            Boolean changed = false;
                            switch (response.getCode()) {
                                case ResponseCode.SUCCESS: {
                                    QueryDataVersionResponseHeader queryDataVersionResponseHeader =
                                        (QueryDataVersionResponseHeader) response.decodeCommandCustomHeader(QueryDataVersionResponseHeader.class);
                                    changed = queryDataVersionResponseHeader.getChanged();
                                    byte[] body = response.getBody();
                                    if (body != null) {
                                        nameServerDataVersion = DataVersion.decode(body, DataVersion.class);
                                        if (!topicConfigWrapper.getDataVersion().equals(nameServerDataVersion)) {
                                            changed = true;
                                        }
                                    }
                                    if (changed == null || changed) {
                                        changedList.add(Boolean.TRUE);
>>>>>>> ef37465e
                                    }
                                }
                                if (changed == null || changed) {
                                    changedList.add(Boolean.TRUE);
                                }
                            }
<<<<<<< HEAD
                            default:
                                break;
=======
                            LOGGER.warn("Query data version from name server {} OK, changed {}, broker {},name server {}", namesrvAddr, changed, topicConfigWrapper.getDataVersion(), nameServerDataVersion == null ? "" : nameServerDataVersion);
                        } catch (Exception e) {
                            changedList.add(Boolean.TRUE);
                            LOGGER.error("Query data version from name server {}  Exception, {}", namesrvAddr, e);
                        } finally {
                            countDownLatch.countDown();
>>>>>>> ef37465e
                        }
                        log.warn("Query data version from name server {} OK,changed {}, broker {},name server {}", namesrvAddr, changed, topicConfigWrapper.getDataVersion(), nameServerDataVersion == null ? "" : nameServerDataVersion);
                    } catch (Exception e) {
                        changedList.add(Boolean.TRUE);
                        log.error("Query data version from name server {}  Exception, {}", namesrvAddr, e);
                    } finally {
                        countDownLatch.countDown();
                    }
                });

            }
            try {
                countDownLatch.await(timeoutMills, TimeUnit.MILLISECONDS);
            } catch (InterruptedException e) {
                LOGGER.error("query dataversion from nameserver countDownLatch await Exception", e);
            }
        }
        return changedList;
    }

    public TopicConfigAndMappingSerializeWrapper getAllTopicConfig(
        final String addr) throws RemotingConnectException, RemotingSendRequestException,
        RemotingTimeoutException, InterruptedException, MQBrokerException {
        RemotingCommand request = RemotingCommand.createRequestCommand(RequestCode.GET_ALL_TOPIC_CONFIG, null);

        RemotingCommand response = this.remotingClient.invokeSync(MixAll.brokerVIPChannel(true, addr), request, 3000);
        assert response != null;
        switch (response.getCode()) {
            case ResponseCode.SUCCESS: {
                return TopicConfigSerializeWrapper.decode(response.getBody(), TopicConfigAndMappingSerializeWrapper.class);
            }
            default:
                break;
        }

        throw new MQBrokerException(response.getCode(), response.getRemark(), addr);
    }

    public ConsumerOffsetSerializeWrapper getAllConsumerOffset(
        final String addr) throws InterruptedException, RemotingTimeoutException,
        RemotingSendRequestException, RemotingConnectException, MQBrokerException {
        RemotingCommand request = RemotingCommand.createRequestCommand(RequestCode.GET_ALL_CONSUMER_OFFSET, null);
        RemotingCommand response = this.remotingClient.invokeSync(addr, request, 3000);
        assert response != null;
        switch (response.getCode()) {
            case ResponseCode.SUCCESS: {
                return ConsumerOffsetSerializeWrapper.decode(response.getBody(), ConsumerOffsetSerializeWrapper.class);
            }
            default:
                break;
        }

        throw new MQBrokerException(response.getCode(), response.getRemark(), addr);
    }

    public String getAllDelayOffset(
        final String addr) throws InterruptedException, RemotingTimeoutException, RemotingSendRequestException,
        RemotingConnectException, MQBrokerException, UnsupportedEncodingException {
        RemotingCommand request = RemotingCommand.createRequestCommand(RequestCode.GET_ALL_DELAY_OFFSET, null);
        RemotingCommand response = this.remotingClient.invokeSync(addr, request, 3000);
        assert response != null;
        switch (response.getCode()) {
            case ResponseCode.SUCCESS: {
                return new String(response.getBody(), MixAll.DEFAULT_CHARSET);
            }
            default:
                break;
        }

        throw new MQBrokerException(response.getCode(), response.getRemark(), addr);
    }

    public SubscriptionGroupWrapper getAllSubscriptionGroupConfig(
        final String addr) throws InterruptedException, RemotingTimeoutException,
        RemotingSendRequestException, RemotingConnectException, MQBrokerException {
        RemotingCommand request = RemotingCommand.createRequestCommand(RequestCode.GET_ALL_SUBSCRIPTIONGROUP_CONFIG, null);
        RemotingCommand response = this.remotingClient.invokeSync(addr, request, 3000);
        assert response != null;
        switch (response.getCode()) {
            case ResponseCode.SUCCESS: {
                return SubscriptionGroupWrapper.decode(response.getBody(), SubscriptionGroupWrapper.class);
            }
            default:
                break;
        }

        throw new MQBrokerException(response.getCode(), response.getRemark(), addr);
    }

    public void registerRPCHook(RPCHook rpcHook) {
        remotingClient.registerRPCHook(rpcHook);
    }

    public void clearRPCHook() {
        remotingClient.clearRPCHook();
    }

    public long getMaxOffset(final String addr, final String topic, final int queueId, final boolean committed,
        final boolean isOnlyThisBroker)
        throws RemotingException, MQBrokerException, InterruptedException {
        GetMaxOffsetRequestHeader requestHeader = new GetMaxOffsetRequestHeader();
        requestHeader.setTopic(topic);
        requestHeader.setQueueId(queueId);
        requestHeader.setCommitted(committed);
        RemotingCommand request = RemotingCommand.createRequestCommand(RequestCode.GET_MAX_OFFSET, requestHeader);

        RemotingCommand response = this.remotingClient.invokeSync(addr, request, 3000);
        assert response != null;
        switch (response.getCode()) {
            case ResponseCode.SUCCESS: {
                GetMaxOffsetResponseHeader responseHeader = response.decodeCommandCustomHeader(GetMaxOffsetResponseHeader.class);

                return responseHeader.getOffset();
            }
            default:
                break;
        }

        throw new MQBrokerException(response.getCode(), response.getRemark());
    }

    public long getMinOffset(final String addr, final String topic, final int queueId, final boolean isOnlyThisBroker)
        throws RemotingException, MQBrokerException, InterruptedException {
        GetMinOffsetRequestHeader requestHeader = new GetMinOffsetRequestHeader();
        requestHeader.setTopic(topic);
        requestHeader.setQueueId(queueId);
        RemotingCommand request = RemotingCommand.createRequestCommand(RequestCode.GET_MIN_OFFSET, requestHeader);

        RemotingCommand response = this.remotingClient.invokeSync(addr, request, 3000);
        assert response != null;
        switch (response.getCode()) {
            case ResponseCode.SUCCESS: {
                GetMinOffsetResponseHeader responseHeader = response.decodeCommandCustomHeader(GetMinOffsetResponseHeader.class);

                return responseHeader.getOffset();
            }
            default:
                break;
        }

        throw new MQBrokerException(response.getCode(), response.getRemark());
    }

    public void lockBatchMQAsync(
        final String addr,
        final LockBatchRequestBody requestBody,
        final long timeoutMillis,
        final LockCallback callback) throws RemotingException, InterruptedException {
        RemotingCommand request = RemotingCommand.createRequestCommand(RequestCode.LOCK_BATCH_MQ, null);

        request.setBody(requestBody.encode());
        this.remotingClient.invokeAsync(addr, request, timeoutMillis, responseFuture -> {
            if (callback == null) {
                return;
            }

            try {
                RemotingCommand response = responseFuture.getResponseCommand();
                if (response != null) {
                    if (response.getCode() == ResponseCode.SUCCESS) {
                        LockBatchResponseBody responseBody = LockBatchResponseBody.decode(response.getBody(),
                            LockBatchResponseBody.class);
                        Set<MessageQueue> messageQueues = responseBody.getLockOKMQSet();
                        callback.onSuccess(messageQueues);
                    } else {
                        callback.onException(new MQBrokerException(response.getCode(), response.getRemark()));
                    }
                }
            } catch (Throwable ignored) {

            }
        });
    }

    public void unlockBatchMQAsync(
        final String addr,
        final UnlockBatchRequestBody requestBody,
        final long timeoutMillis,
        final UnlockCallback callback) throws RemotingException, InterruptedException {
        RemotingCommand request = RemotingCommand.createRequestCommand(RequestCode.UNLOCK_BATCH_MQ, null);

        request.setBody(requestBody.encode());

        this.remotingClient.invokeAsync(addr, request, timeoutMillis, responseFuture -> {
            if (callback == null) {
                return;
            }

            try {
                RemotingCommand response = responseFuture.getResponseCommand();
                if (response != null) {
                    if (response.getCode() == ResponseCode.SUCCESS) {
                        callback.onSuccess();
                    } else {
                        callback.onException(new MQBrokerException(response.getCode(), response.getRemark()));
                    }
                }
            } catch (Throwable ignored) {

            }
        });
    }

    public RemotingClient getRemotingClient() {
        return this.remotingClient;
    }

    public SendResult sendMessageToSpecificBroker(String brokerAddr, final String brokerName,
        final MessageExt msg, String group,
        long timeoutMillis) throws RemotingException, MQBrokerException, InterruptedException {

        SendMessageRequestHeader requestHeader = new SendMessageRequestHeader();
        requestHeader.setProducerGroup(group);
        requestHeader.setTopic(msg.getTopic());
        requestHeader.setDefaultTopic(TopicValidator.AUTO_CREATE_TOPIC_KEY_TOPIC);
        requestHeader.setDefaultTopicQueueNums(8);
        requestHeader.setQueueId(msg.getQueueId());
        requestHeader.setSysFlag(msg.getSysFlag());
        requestHeader.setBornTimestamp(msg.getBornTimestamp());
        requestHeader.setFlag(msg.getFlag());
        requestHeader.setProperties(MessageDecoder.messageProperties2String(msg.getProperties()));
        requestHeader.setReconsumeTimes(msg.getReconsumeTimes());
        requestHeader.setBatch(false);

        SendMessageRequestHeaderV2 requestHeaderV2 = SendMessageRequestHeaderV2.createSendMessageRequestHeaderV2(requestHeader);
        RemotingCommand request = RemotingCommand.createRequestCommand(RequestCode.SEND_MESSAGE_V2, requestHeaderV2);

        request.setBody(msg.getBody());

        RemotingCommand response = this.remotingClient.invokeSync(brokerAddr, request, timeoutMillis);

        return this.processSendResponse(brokerName, msg, response);
    }

    private SendResult processSendResponse(
        final String brokerName,
        final Message msg,
        final RemotingCommand response
    ) throws MQBrokerException, RemotingCommandException {
        switch (response.getCode()) {
            case ResponseCode.FLUSH_DISK_TIMEOUT:
            case ResponseCode.FLUSH_SLAVE_TIMEOUT:
            case ResponseCode.SLAVE_NOT_AVAILABLE:
            case ResponseCode.SUCCESS: {
                SendStatus sendStatus = SendStatus.SEND_OK;
                switch (response.getCode()) {
                    case ResponseCode.FLUSH_DISK_TIMEOUT:
                        sendStatus = SendStatus.FLUSH_DISK_TIMEOUT;
                        break;
                    case ResponseCode.FLUSH_SLAVE_TIMEOUT:
                        sendStatus = SendStatus.FLUSH_SLAVE_TIMEOUT;
                        break;
                    case ResponseCode.SLAVE_NOT_AVAILABLE:
                        sendStatus = SendStatus.SLAVE_NOT_AVAILABLE;
                        break;
                    case ResponseCode.SUCCESS:
                        sendStatus = SendStatus.SEND_OK;
                        break;
                    default:
                        assert false;
                        break;
                }

                SendMessageResponseHeader responseHeader =
                    (SendMessageResponseHeader) response.decodeCommandCustomHeader(SendMessageResponseHeader.class);

                //If namespace not null , reset Topic without namespace.
                String topic = msg.getTopic();

                MessageQueue messageQueue = new MessageQueue(topic, brokerName, responseHeader.getQueueId());

                String uniqMsgId = MessageClientIDSetter.getUniqID(msg);
                if (msg instanceof MessageBatch) {
                    StringBuilder sb = new StringBuilder();
                    for (Message message : (MessageBatch) msg) {
                        sb.append(sb.length() == 0 ? "" : ",").append(MessageClientIDSetter.getUniqID(message));
                    }
                    uniqMsgId = sb.toString();
                }
                SendResult sendResult = new SendResult(sendStatus,
                    uniqMsgId,
                    responseHeader.getMsgId(), messageQueue, responseHeader.getQueueOffset());
                sendResult.setTransactionId(responseHeader.getTransactionId());
                String regionId = response.getExtFields().get(MessageConst.PROPERTY_MSG_REGION);
                String traceOn = response.getExtFields().get(MessageConst.PROPERTY_TRACE_SWITCH);
                if (regionId == null || regionId.isEmpty()) {
                    regionId = MixAll.DEFAULT_TRACE_REGION_ID;
                }
                if (traceOn != null && traceOn.equals("false")) {
                    sendResult.setTraceOn(false);
                } else {
                    sendResult.setTraceOn(true);
                }
                sendResult.setRegionId(regionId);
                return sendResult;
            }
            default:
                break;
        }

        throw new MQBrokerException(response.getCode(), response.getRemark());
    }

    public BrokerFixedThreadPoolExecutor getBrokerOuterExecutor() {
        return brokerOuterExecutor;
    }

    public TopicRouteData getTopicRouteInfoFromNameServer(final String topic, final long timeoutMillis)
        throws RemotingException, MQBrokerException, InterruptedException {
        return getTopicRouteInfoFromNameServer(topic, timeoutMillis, true);
    }

    public TopicRouteData getTopicRouteInfoFromNameServer(final String topic, final long timeoutMillis,
        boolean allowTopicNotExist) throws MQBrokerException, InterruptedException, RemotingTimeoutException, RemotingSendRequestException, RemotingConnectException {
        GetRouteInfoRequestHeader requestHeader = new GetRouteInfoRequestHeader();
        requestHeader.setTopic(topic);

        RemotingCommand request = RemotingCommand.createRequestCommand(RequestCode.GET_ROUTEINFO_BY_TOPIC, requestHeader);

        RemotingCommand response = this.remotingClient.invokeSync(null, request, timeoutMillis);
        assert response != null;
        switch (response.getCode()) {
            case ResponseCode.TOPIC_NOT_EXIST: {
                if (allowTopicNotExist) {
                    LOGGER.warn("get Topic [{}] RouteInfoFromNameServer is not exist value", topic);
                }

                break;
            }
            case ResponseCode.SUCCESS: {
                byte[] body = response.getBody();
                if (body != null) {
                    return TopicRouteData.decode(body, TopicRouteData.class);
                }
            }
            default:
                break;
        }

        throw new MQBrokerException(response.getCode(), response.getRemark());
    }

    public ClusterInfo getBrokerClusterInfo() throws InterruptedException, RemotingTimeoutException, RemotingSendRequestException, RemotingConnectException, MQBrokerException {
        RemotingCommand request = RemotingCommand.createRequestCommand(RequestCode.GET_BROKER_CLUSTER_INFO, null);
        RemotingCommand response = this.remotingClient.invokeSync(null, request, 3_000);
        assert response != null;
        switch (response.getCode()) {
            case ResponseCode.SUCCESS: {
                return ClusterInfo.decode(response.getBody(), ClusterInfo.class);
            }
            default:
                break;
        }

        throw new MQBrokerException(response.getCode(), response.getRemark());
    }

    public void forwardRequest(String brokerAddr, RemotingCommand request, long timeoutMillis,
        InvokeCallback invokeCallback) throws InterruptedException, RemotingSendRequestException, RemotingTimeoutException, RemotingTooMuchRequestException, RemotingConnectException {
        this.remotingClient.invokeAsync(brokerAddr, request, timeoutMillis, invokeCallback);
    }

    public void refreshMetadata() throws Exception {
        ClusterInfo brokerClusterInfo = getBrokerClusterInfo();
        clientMetadata.refreshClusterInfo(brokerClusterInfo);
    }

    public ClientMetadata getClientMetadata() {
        return clientMetadata;
    }

    public RpcClient getRpcClient() {
        return rpcClient;
    }

    public MessageRequestModeSerializeWrapper getAllMessageRequestMode(
        final String addr) throws RemotingSendRequestException, RemotingConnectException,
        MQBrokerException, RemotingTimeoutException, InterruptedException {
        RemotingCommand request = RemotingCommand.createRequestCommand(RequestCode.GET_ALL_MESSAGE_REQUEST_MODE, null);
        RemotingCommand response = this.remotingClient.invokeSync(addr, request, 3000);
        assert response != null;
        switch (response.getCode()) {
            case ResponseCode.SUCCESS: {
                return MessageRequestModeSerializeWrapper.decode(response.getBody(), MessageRequestModeSerializeWrapper.class);
            }
            default:
                break;
        }

        throw new MQBrokerException(response.getCode(), response.getRemark(), addr);
    }
}<|MERGE_RESOLUTION|>--- conflicted
+++ resolved
@@ -321,7 +321,7 @@
         assert response != null;
         switch (response.getCode()) {
             case ResponseCode.SUCCESS: {
-                ExchangeHAInfoResponseHeader responseHeader = response.decodeCommandCustomHeader(ExchangeHAInfoResponseHeader.class);
+                ExchangeHAInfoResponseHeader responseHeader = (ExchangeHAInfoResponseHeader) response.decodeCommandCustomHeader(ExchangeHAInfoResponseHeader.class);
                 return new BrokerSyncInfo(responseHeader.getMasterHaAddress(), responseHeader.getMasterFlushOffset(), responseHeader.getMasterAddress());
             }
             default:
@@ -436,13 +436,6 @@
             requestHeader.setBodyCrc32(bodyCrc32);
             final CountDownLatch countDownLatch = new CountDownLatch(nameServerAddressList.size());
             for (final String namesrvAddr : nameServerAddressList) {
-<<<<<<< HEAD
-                brokerOuterExecutor.execute(() -> {
-                    try {
-                        RegisterBrokerResult result = registerBroker(namesrvAddr, oneway, timeoutMills, requestHeader, body);
-                        if (result != null) {
-                            registerBrokerResultList.add(result);
-=======
                 brokerOuterExecutor.execute(new AbstractBrokerRunnable(brokerIdentity) {
                     @Override public void run2() {
                         try {
@@ -456,14 +449,7 @@
                             LOGGER.error("Failed to register current broker to name server. TargetHost={}", namesrvAddr, e);
                         } finally {
                             countDownLatch.countDown();
->>>>>>> ef37465e
                         }
-
-                        log.info("register broker[{}]to name server {} OK", brokerId, namesrvAddr);
-                    } catch (Exception e) {
-                        log.warn("registerBroker Exception, {}", namesrvAddr, e);
-                    } finally {
-                        countDownLatch.countDown();
                     }
                 });
             }
@@ -579,30 +565,6 @@
         if (nameServerAddressList != null && nameServerAddressList.size() > 0) {
             final CountDownLatch countDownLatch = new CountDownLatch(nameServerAddressList.size());
             for (final String namesrvAddr : nameServerAddressList) {
-<<<<<<< HEAD
-                brokerOuterExecutor.execute(() -> {
-                    try {
-                        QueryDataVersionRequestHeader requestHeader = new QueryDataVersionRequestHeader();
-                        requestHeader.setBrokerAddr(brokerAddr);
-                        requestHeader.setBrokerId(brokerId);
-                        requestHeader.setBrokerName(brokerName);
-                        requestHeader.setClusterName(clusterName);
-                        RemotingCommand request = RemotingCommand.createRequestCommand(RequestCode.QUERY_DATA_VERSION, requestHeader);
-                        request.setBody(topicConfigWrapper.getDataVersion().encode());
-                        RemotingCommand response = remotingClient.invokeSync(namesrvAddr, request, timeoutMills);
-                        DataVersion nameServerDataVersion = null;
-                        Boolean changed = false;
-                        switch (response.getCode()) {
-                            case ResponseCode.SUCCESS: {
-                                QueryDataVersionResponseHeader queryDataVersionResponseHeader =
-                                    (QueryDataVersionResponseHeader) response.decodeCommandCustomHeader(QueryDataVersionResponseHeader.class);
-                                changed = queryDataVersionResponseHeader.getChanged();
-                                byte[] body = response.getBody();
-                                if (body != null) {
-                                    nameServerDataVersion = DataVersion.decode(body, DataVersion.class);
-                                    if (!topicConfigWrapper.getDataVersion().equals(nameServerDataVersion)) {
-                                        changed = true;
-=======
                 brokerOuterExecutor.execute(new AbstractBrokerRunnable(new BrokerIdentity(clusterName, brokerName, brokerId, isInBrokerContainer)) {
                     @Override public void run2() {
                         try {
@@ -630,31 +592,18 @@
                                     }
                                     if (changed == null || changed) {
                                         changedList.add(Boolean.TRUE);
->>>>>>> ef37465e
                                     }
                                 }
-                                if (changed == null || changed) {
-                                    changedList.add(Boolean.TRUE);
-                                }
+                                default:
+                                    break;
                             }
-<<<<<<< HEAD
-                            default:
-                                break;
-=======
                             LOGGER.warn("Query data version from name server {} OK, changed {}, broker {},name server {}", namesrvAddr, changed, topicConfigWrapper.getDataVersion(), nameServerDataVersion == null ? "" : nameServerDataVersion);
                         } catch (Exception e) {
                             changedList.add(Boolean.TRUE);
                             LOGGER.error("Query data version from name server {}  Exception, {}", namesrvAddr, e);
                         } finally {
                             countDownLatch.countDown();
->>>>>>> ef37465e
                         }
-                        log.warn("Query data version from name server {} OK,changed {}, broker {},name server {}", namesrvAddr, changed, topicConfigWrapper.getDataVersion(), nameServerDataVersion == null ? "" : nameServerDataVersion);
-                    } catch (Exception e) {
-                        changedList.add(Boolean.TRUE);
-                        log.error("Query data version from name server {}  Exception, {}", namesrvAddr, e);
-                    } finally {
-                        countDownLatch.countDown();
                     }
                 });
 
@@ -758,7 +707,7 @@
         assert response != null;
         switch (response.getCode()) {
             case ResponseCode.SUCCESS: {
-                GetMaxOffsetResponseHeader responseHeader = response.decodeCommandCustomHeader(GetMaxOffsetResponseHeader.class);
+                GetMaxOffsetResponseHeader responseHeader = (GetMaxOffsetResponseHeader) response.decodeCommandCustomHeader(GetMaxOffsetResponseHeader.class);
 
                 return responseHeader.getOffset();
             }
@@ -780,7 +729,7 @@
         assert response != null;
         switch (response.getCode()) {
             case ResponseCode.SUCCESS: {
-                GetMinOffsetResponseHeader responseHeader = response.decodeCommandCustomHeader(GetMinOffsetResponseHeader.class);
+                GetMinOffsetResponseHeader responseHeader = (GetMinOffsetResponseHeader) response.decodeCommandCustomHeader(GetMinOffsetResponseHeader.class);
 
                 return responseHeader.getOffset();
             }
